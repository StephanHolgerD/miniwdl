# pyre-strict
# misc utility functions...

import sys
import os
import json
import logging
<<<<<<< HEAD
import signal
import threading
from time import sleep
from datetime import datetime
from contextlib import contextmanager
from typing import Tuple, Dict, Set, Iterable, Iterator, List, TypeVar, Generic, Optional, Callable
from types import FrameType
=======
import copy
from time import sleep
from datetime import datetime
from contextlib import contextmanager
from typing import (
    Tuple,
    Dict,
    Set,
    Iterable,
    Iterator,
    List,
    TypeVar,
    Generic,
    Optional,
    Callable,
    Any,
)
>>>>>>> 03db6444
import coloredlogs
from pygtail import Pygtail
import docker

__all__: List[str] = []


def export(obj) -> str:  # pyre-ignore
    __all__.append(obj.__name__)
    return obj


@export
def strip_leading_whitespace(txt: str) -> Tuple[int, str]:
    # Given a multi-line string, determine the largest w such that each line
    # begins with at least w whitespace characters. Return w and the string
    # with w characters removed from the beginning of each line.
    lines = txt.split("\n")

    to_strip = None
    for line in lines:
        lsl = len(line.lstrip())
        if lsl:
            c = len(line) - lsl
            assert c >= 0
            if to_strip is None or to_strip > c:
                to_strip = c
            # TODO: do something about mixed tabs & spaces

    if not to_strip:
        return (0, txt)

    for i, line_i in enumerate(lines):
        if line_i.lstrip():
            lines[i] = line_i[to_strip:]

    return (to_strip, "\n".join(lines))


T = TypeVar("T")


@export
class AdjM(Generic[T]):
    # A sparse adjacency matrix for topological sorting
    # which we should not have implemented ourselves
    _forward: Dict[T, Set[T]]
    _reverse: Dict[T, Set[T]]
    _unconstrained: Set[T]

    def __init__(self) -> None:
        self._forward = dict()
        self._reverse = dict()
        self._unconstrained = set()

    def sinks(self, source: T) -> Iterable[T]:
        for sink in self._forward.get(source, []):
            yield sink

    def sources(self, sink: T) -> Iterable[T]:
        for source in self._reverse.get(sink, []):
            yield source

    @property
    def nodes(self) -> Iterable[T]:
        for node in self._forward:
            yield node

    @property
    def unconstrained(self) -> Iterable[T]:
        for n in self._unconstrained:
            assert not self._reverse[n]
            yield n

    def add_node(self, node: T) -> None:
        if node not in self._forward:
            assert node not in self._reverse
            self._forward[node] = set()
            self._reverse[node] = set()
            self._unconstrained.add(node)
        else:
            assert node in self._reverse

    def add_edge(self, source: T, sink: T) -> None:
        self.add_node(source)
        self.add_node(sink)
        if sink not in self._forward[source]:
            self._forward[source].add(sink)
            self._reverse[sink].add(source)
            if sink in self._unconstrained:
                self._unconstrained.remove(sink)
        else:
            assert source in self._reverse[sink]
            assert sink not in self._unconstrained

    def remove_edge(self, source: T, sink: T) -> None:
        if source in self._forward and sink in self._forward[source]:
            self._forward[source].remove(sink)
            self._reverse[sink].remove(source)
            if not self._reverse[sink]:
                self._unconstrained.add(sink)
        else:
            assert not (sink in self._reverse and source in self._reverse[sink])

    def remove_node(self, node: T) -> None:
        for source in list(self.sources(node)):
            self.remove_edge(source, node)
        for sink in list(self.sinks(node)):
            self.remove_edge(node, sink)
        del self._forward[node]
        del self._reverse[node]
        self._unconstrained.remove(node)


@export
def topsort(adj: AdjM[T]) -> List[T]:
    # topsort node IDs in adj (destroys adj)
    # if there's a cycle, raises err: StopIteration with err.node = ID of a
    # node involved in a cycle.
    ans = []
    node = next(adj.unconstrained, None)  # pyre-ignore
    while node:
        adj.remove_node(node)
        ans.append(node)
        node = next(adj.unconstrained, None)  # pyre-ignore
    node = next(adj.nodes, None)  # pyre-ignore
    if node:
        err = StopIteration()
        setattr(err, "node", node)
        raise err
    return ans


@export
def write_values_json(
    values_env: "Env.Bindings[Value.Base]", filename: str, namespace: str = ""
) -> None:
    from . import values_to_json

    with open(filename, "w") as outfile:
        print(
            json.dumps(values_to_json(values_env, namespace=namespace), indent=2),  # pyre-ignore
            file=outfile,
        )


@export
def provision_run_dir(name: str, run_dir: Optional[str] = None) -> str:
    run_dir = os.path.abspath(run_dir or os.getcwd())
    try:
        os.makedirs(run_dir, exist_ok=False)
        return run_dir
    except FileExistsError:
        if not os.path.isdir(run_dir):
            raise

    now = datetime.today()
    run_dir2 = os.path.join(run_dir, now.strftime("%Y%m%d_%H%M%S") + "_" + name)
    try:
        os.makedirs(run_dir2, exist_ok=False)
        return run_dir2
    except FileExistsError:
        pass

    while True:
        run_dir2 = os.path.join(
            run_dir,
            now.strftime("%Y%m%d_%H%M%S_") + str(int(now.microsecond / 1000)).zfill(3) + "_" + name,
        )
        try:
            os.makedirs(run_dir2, exist_ok=False)
            return run_dir2
        except FileExistsError:
            sleep(1e-3)


VERBOSE_LEVEL = 15
__all__.append("VERBOSE_LEVEL")
logging.addLevelName(VERBOSE_LEVEL, "VERBOSE")


def verbose(self, message, *args, **kws):  # pyre-fixme
    if self.isEnabledFor(VERBOSE_LEVEL):
        self._log(VERBOSE_LEVEL, message, args, **kws)


logging.Logger.verbose = verbose
NOTICE_LEVEL = 25
__all__.append("NOTICE_LEVEL")
logging.addLevelName(NOTICE_LEVEL, "NOTICE")


def notice(self, message, *args, **kws):  # pyre-fixme
    if self.isEnabledFor(NOTICE_LEVEL):
        self._log(NOTICE_LEVEL, message, args, **kws)


logging.Logger.notice = notice

LOGGING_FORMAT = "%(asctime)s,%(msecs)03d %(name)s %(levelname)s %(message)s"
__all__.append("LOGGING_FORMAT")


@export
def install_coloredlogs(logger: logging.Logger) -> None:
    level_styles = dict(coloredlogs.DEFAULT_LEVEL_STYLES)
    level_styles["debug"]["color"] = 242
    coloredlogs.install(
        level=logger.getEffectiveLevel(),
        logger=logger,
        level_styles=level_styles,
        fmt=LOGGING_FORMAT,
    )


<<<<<<< HEAD
@export
@contextmanager
def PygtailLogger(
    logger: logging.Logger, filename: str, prefix: str = "2| "
) -> Iterator[Callable[[], None]]:
    """
    Helper for streaming task stderr into logger using pygtail. Context manager yielding a function
    which reads the latest lines from the file and writes them into logger at verbose level. This
    function also runs automatically on context exit.
    """
    pygtail = Pygtail(filename, full_lines=True)
    pygtail_ok = True

    def poll() -> None:
        nonlocal pygtail_ok
        if pygtail_ok:
            try:
                for line in pygtail:
                    logger.verbose(prefix + line.rstrip())  # pyre-ignore
            except:
                pygtail_ok = False
                # cf. https://github.com/bgreenlee/pygtail/issues/48
                logger.verbose(  # pyre-ignore
                    "incomplete log stream due to the following exception; see %s",
                    filename,
                    exc_info=sys.exc_info(),
                )

    try:
        yield poll
    finally:
        poll()


@export
def ensure_swarm(logger: logging.Logger) -> None:
    client = docker.from_env()
    try:
        info = client.info()
        if (
            "Swarm" in info
            and "LocalNodeState" in info["Swarm"]
            and info["Swarm"]["LocalNodeState"] == "inactive"
        ):
            logger.warning(
                "docker swarm is inactive on this host; performing `docker swarm init --advertise-addr 127.0.0.1 --listen-addr 127.0.0.1 --task-history-limit 0`"
            )
            client.swarm.init(
                advertise_addr="127.0.0.1", listen_addr="127.0.0.1", task_history_retention_limit=0
            )
        miniwdl_services = [
            d
            for d in [s.attrs for s in client.services.list()]
            if "Spec" in d and "Labels" in d["Spec"] and "miniwdl_run_id" in d["Spec"]["Labels"]
        ]
        if miniwdl_services:
            logger.warning(
                "docker swarm lists existing miniwdl-related services. This is normal if other miniwdl processes are running concurrently; otherwise, stale state could interfere with this run. To reset it, `docker swarm leave --force`"
            )
    finally:
        client.close()


_terminating: Optional[bool] = None
_terminating_lock: threading.Lock = threading.Lock()


@export
@contextmanager
def TerminationSignalFlag(logger: logging.Logger) -> Iterator[Callable[[], bool]]:
    """
    Context manager installing termination signal handlers (SIGTERM, SIGQUIT, SIGINT, SIGHUP,
    SIGPIPE) which set a global flag indicating whether such a signal has been received. Yields a
    function which returns this flag.

    Should be opened on the main thread wrapping all the desired operations. Once this is so, more
    instances can be opened on any thread without interfering with each other, as long as they're
    nested within the main one.
    """
    signals = [
        signal.SIGTERM,
        signal.SIGQUIT,
        signal.SIGINT,
        signal.SIGHUP,
        signal.SIGPIPE,
        signal.SIGALRM,
        signal.SIGUSR1,
    ]

    def handle_signal(sig: int, frame: FrameType) -> None:
        global _terminating
        if not _terminating:
            if sig != signal.SIGUSR1:
                logger.critical("received termination signal ({})".format(sig))
            else:
                # SIGUSR1 comes from ourselves, as the signal to abort after something else has
                # already gone wrong
                logger.notice("aborting workflow")  # pyre-fixme
        _terminating = True

    global _terminating
    global _terminating_lock
    restore_signal_handlers = None
    with _terminating_lock:
        if _terminating is None:
            restore_signal_handlers = dict(
                (sig, signal.signal(sig, handle_signal)) for sig in signals
            )
            _terminating = False
    try:
        yield lambda: _terminating
    finally:
        if restore_signal_handlers:
            with _terminating_lock:
                for sig, handler in restore_signal_handlers.items():
                    signal.signal(sig, handler)
                _terminating = None
=======
class CustomDeepCopyMixin:
    """
    Mixin class overrides __deepcopy__ to consult an internal list of attribute names to be merely
    shallow-copied when the time comes. Useful for attributes referencing large, immutable data
    structures.

    Override class variable _shallow_copy_attrs to a list of the attribute names to be
    shallow-copied.
    """

    _shallow_copy_attrs: Optional[List[str]] = None

    def __deepcopy__(self, memo: Dict[int, Any]) -> Any:  # pyre-ignore
        cls = self.__class__
        cp = cls.__new__(cls)
        memo[id(self)] = cp
        for k in self._shallow_copy_attrs or []:
            v = self.__dict__[k]
            memo[id(v)] = v
        for k, v in self.__dict__.items():
            setattr(cp, k, copy.deepcopy(v, memo))
        return cp
>>>>>>> 03db6444
<|MERGE_RESOLUTION|>--- conflicted
+++ resolved
@@ -5,15 +5,8 @@
 import os
 import json
 import logging
-<<<<<<< HEAD
 import signal
 import threading
-from time import sleep
-from datetime import datetime
-from contextlib import contextmanager
-from typing import Tuple, Dict, Set, Iterable, Iterator, List, TypeVar, Generic, Optional, Callable
-from types import FrameType
-=======
 import copy
 from time import sleep
 from datetime import datetime
@@ -31,7 +24,7 @@
     Callable,
     Any,
 )
->>>>>>> 03db6444
+from types import FrameType
 import coloredlogs
 from pygtail import Pygtail
 import docker
@@ -247,7 +240,6 @@
     )
 
 
-<<<<<<< HEAD
 @export
 @contextmanager
 def PygtailLogger(
@@ -365,7 +357,8 @@
                 for sig, handler in restore_signal_handlers.items():
                     signal.signal(sig, handler)
                 _terminating = None
-=======
+
+
 class CustomDeepCopyMixin:
     """
     Mixin class overrides __deepcopy__ to consult an internal list of attribute names to be merely
@@ -387,5 +380,4 @@
             memo[id(v)] = v
         for k, v in self.__dict__.items():
             setattr(cp, k, copy.deepcopy(v, memo))
-        return cp
->>>>>>> 03db6444
+        return cp