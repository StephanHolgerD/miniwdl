"""
Abstract interface for task container runtime + default Docker Swarm backend
"""
import os
import logging
import time
import json
import contextlib
import shutil
import random
import threading
import base64
import uuid
import hashlib
import shlex
import stat
from typing import Callable, Iterable, List, Set, Tuple, Type, Any, Dict, Optional
from abc import ABC, abstractmethod
from io import BytesIO
import docker
from .. import Error
from .._util import (
    TerminationSignalFlag,
    path_really_within,
    chmod_R_plus,
    PygtailLogger,
    rmtree_atomic,
)
from .._util import StructuredLogMessage as _
from . import config, _statusbar
from .error import OutputError, Interrupted, Terminated, CommandFailed, RunFailed, error_json


class TaskContainer(ABC):
    """
    Base class for task containers, subclassed by runtime-specific backends (e.g. Docker).
    """

    # class stuff

    @classmethod
    def global_init(cls, cfg: config.Loader, logger: logging.Logger) -> None:
        """
        Perform any necessary one-time initialization of the underlying container backend. Must be
        invoked once per process prior to any instantiation of the class.
        """
        raise NotImplementedError()

    @classmethod
    def detect_resource_limits(cls, cfg: config.Loader, logger: logging.Logger) -> Dict[str, int]:
        """
        Detect the maximum resources (cpu and mem_bytes) that the underlying container backend
        would be able to provision.

        If determining this is at all costly, then backend should memoize (thread-safely and
        perhaps front-loaded in global_init).
        """
        raise NotImplementedError()

    # instance stuff

    run_id: str

    host_dir: str
    """
    :type: str

    The run directory (on the host)
    """

    container_dir: str
    """
    :type: str

    The scratch directory inside the container. The task command's working directory will be
    ``{container_dir}/work/``.
    """

    input_path_map: Dict[str, str]
    """
    :type: Dict[str,str]

    A mapping of host input file/directory paths to in-container mounted paths, maintained by
    ``add_paths``. Directory paths are distinguished by trailing slashes on both keys and values;
    the slashes often should be trimmed for use elsewhere.
    """

    input_path_map_rev: Dict[str, str]

    try_counter: int
    """
    :type: int

    Counter for number of retries; starts at 1 on the first attempt. On subsequent attempts, the
    names (on the host) of the working directory, stdout.txt, and stderr.txt will incorporate the
    count, to ensure their uniqueness.
    """

    runtime_values: Dict[str, Any]
    """
    Evaluted task runtime{} section. Typically the TaskContainer backend needs to honor cpu,
    memory_limit, memory_reservation, docker. Resources must have already been fit to
    get_resource_limits(). Retry logic (maxRetries, preemptible) is handled externally.
    """

    stderr_callback: Optional[Callable[[str], None]]
    """
    A function called line-by-line for the task's standard error stream, iff verbose logging is
    enabled. If provided by a plugin then it overrides the default standard error logging, which
    writes each line to the 'stderr' child of the task logger.
    """

    _running: bool

    def __init__(self, cfg: config.Loader, run_id: str, host_dir: str) -> None:
        self.cfg = cfg
        self.run_id = run_id
        self.host_dir = host_dir
        self.container_dir = "/mnt/miniwdl_task_container"
        self.input_path_map = {}
        self.input_path_map_rev = {}
        self.stderr_callback = None
        self.try_counter = 1
        self._running = False
        self.runtime_values = {}
        os.makedirs(self.host_work_dir())

    def add_paths(self, host_paths: Iterable[str]) -> None:
        """
        Use before running the container to add a list of host paths to mount inside the container
        as inputs. Directory paths should have a trailing slash. The host-to-container path mapping
        is maintained in ``input_path_map``.

        Although ``add_paths`` can be used multiple times, paths should be added together where
        possible, as this allows heuristics for dealing with any name collisions among them.
        """
        assert not self._running

        # partition the files by host directory
        host_paths_by_dir = {}
        for host_path in host_paths:
            host_path_strip = host_path.rstrip("/")
            if host_path not in self.input_path_map and host_path_strip not in self.input_path_map:
                if not os.path.exists(host_path_strip):
                    raise Error.InputError("input path not found: " + host_path)
                host_paths_by_dir.setdefault(os.path.dirname(host_path_strip), set()).add(host_path)

        # for each such partition of files
        # - if there are no basename collisions under input subdirectory 0, then mount them there.
        # - otherwise, mount them in a fresh subdirectory
        for paths in host_paths_by_dir.values():
            based = os.path.join(self.container_dir, "work/_miniwdl_inputs")
            subd = "0"
            for host_path in paths:
                container_path = os.path.join(based, subd, os.path.basename(host_path.rstrip("/")))
                if host_path.endswith("/"):
                    container_path += "/"
                if container_path in self.input_path_map_rev:
                    assert subd == "0"
                    subd = str(len(self.input_path_map) + 1)
            for host_path in paths:
                container_path = os.path.join(based, subd, os.path.basename(host_path.rstrip("/")))
                if host_path.endswith("/"):
                    container_path += "/"
                assert container_path not in self.input_path_map_rev
                self.input_path_map[host_path] = container_path
                self.input_path_map_rev[container_path] = host_path

    def copy_input_files(self, logger: logging.Logger) -> None:
        # After add_paths has been used as needed, copy the input files from their original
        # locations to the appropriate subdirectories of the container working directory. This may
        # not be necessary e.g. if the container backend supports bind-mounting the input
        # files from their original host paths.
        # called once per task run (attempt)
        for host_path, container_path in self.input_path_map.items():
            assert container_path.startswith(self.container_dir)
            host_copy_path = os.path.join(
                self.host_dir, os.path.relpath(container_path.rstrip("/"), self.container_dir)
            )

            logger.info(_("copy host input file", input=host_path, copy=host_copy_path))
            os.makedirs(os.path.dirname(host_copy_path), exist_ok=True)
            if host_path.endswith("/"):
                shutil.copytree(host_path.rstrip("/"), host_copy_path, symlinks=False)
            else:
                shutil.copy(host_path, host_copy_path)

    def run(self, logger: logging.Logger, command: str) -> None:
        """
        1. Container is instantiated with the configured mounts and resources
        2. The mounted directory and all subdirectories have u+rwx,g+rwx permission bits; all files
           within have u+rw,g+rw permission bits.
        3. Command is executed in host_work_dir() which is mounted to {container_dir}/work inside
           the container.
        4. Standard output is written to host_stdout_txt()
        5. Standard error is written to host_stderr_txt() and logged at VERBOSE level
        6. Raises CommandFailed for nonzero exit code
        7. Raises Terminated if TerminationSignalFlag detected, or Interrupted if the backend
           cancels on us for some reason that isn't our fault.

        The container is torn down in any case, including SIGTERM/SIGHUP signal which is trapped.
        """
        # container-specific logic should be in _run(). this wrapper traps signals

        assert not self._running
        if command.strip():  # if the command is empty then don't bother with any of this
            with TerminationSignalFlag(logger) as terminating:
                if terminating():
                    raise Terminated(quiet=True)
                self._running = True
                try:
                    exit_status = self._run(logger, terminating, command)
                finally:
                    self._running = False

                if exit_status != 0:
                    raise CommandFailed(
                        exit_status, self.host_stderr_txt()
                    ) if not terminating() else Terminated()

    @abstractmethod
    def _run(self, logger: logging.Logger, terminating: Callable[[], bool], command: str) -> int:
        # run command in container & return exit status
        raise NotImplementedError()

    def delete_work(self, logger: logging.Logger, delete_streams: bool = False) -> None:
        """
        After the container exits, delete all filesystem traces of it except for task.log. That
        includes successful output files!

        delete_streams: if True, delete stdout.txt and stderr.txt as well
        """
        to_delete = [self.host_work_dir(), os.path.join(self.host_dir, "write_")]
        to_delete.append(os.path.join(self.host_dir, "command"))
        if delete_streams:
            to_delete.append(self.host_stdout_txt())
            to_delete.append(self.host_stderr_txt())
            to_delete.append(self.host_stderr_txt() + ".offset")
        deleted = []
        for p in to_delete:
            if os.path.isdir(p):
                rmtree_atomic(p)
                deleted.append(p)
            elif os.path.isfile(p):
                os.unlink(p)
                deleted.append(p)
        if deleted:
            logger.info(_("deleted task work artifacts", artifacts=deleted))

    def reset(self, logger: logging.Logger) -> None:
        """
        After a container/command failure, reset the working directory state so that
        copy_input_files() and run() can be retried.
        """
        self.try_counter += 1
        os.makedirs(self.host_work_dir())

    def host_path(self, container_path: str, inputs_only: bool = False) -> Optional[str]:
        """
        Map the in-container path of an output File/Directory to a host path under ``host_dir``.
        Directory paths should be given a trailing "/". Return None if the path does not exist.

        SECURITY: except for inputs, this method must only return host paths under ``host_dir``
        and prevent any reference to other host files (e.g. /etc/passwd), including via symlinks.
        """
        if os.path.isabs(container_path):
            # handle output of std{out,err}.txt
            if container_path == os.path.join(self.container_dir, "stdout.txt"):
                return self.host_stdout_txt()
            if container_path == os.path.join(self.container_dir, "stderr.txt"):
                return self.host_stderr_txt()
            # handle output of an input File or Directory
            if container_path in self.input_path_map_rev:
                return self.input_path_map_rev[container_path]
            # handle output of a File or subDirectory found within an input Directory
            container_path_components = container_path.strip("/").split("/")
            for i in range(len(container_path_components) - 1, 5, -1):
                # 5 == len(['mnt', 'miniwdl_task_container', 'work', '_miniwdl_inputs', '0'])
                container_path_prefix = "/" + "/".join(container_path_components[:i]) + "/"
                if container_path_prefix in self.input_path_map_rev:
                    ans = self.input_path_map_rev[container_path_prefix]
                    ans += "/".join(container_path_components[i:])
                    if container_path.endswith("/"):
                        ans += "/"
                    assert path_really_within(ans, self.input_path_map_rev[container_path_prefix])
                    return ans
            if inputs_only:
                raise Error.InputError(
                    "task inputs attempted to use a non-input or non-existent path "
                    + container_path
                )
            # relativize the path to the provisioned working directory
            container_relpath = os.path.relpath(
                container_path, os.path.join(self.container_dir, "work")
            )
            if container_path.endswith("/") and not container_relpath.endswith("/"):
                container_relpath += "/"
            container_path = container_relpath

        ans = os.path.join(self.host_work_dir(), container_path)
        if container_path.endswith("/") and not ans.endswith("/"):
            ans += "/"
        if not (
            (container_path.endswith("/") and os.path.isdir(ans))
            or (not container_path.endswith("/") and os.path.isfile(ans))
        ):
            return None
        if not path_really_within(ans, self.host_work_dir()):
            raise OutputError(
                "task outputs attempted to use a path outside its working directory: "
                + container_path
            )
        if (
            ans.endswith("/")
            and self.input_path_map
            and (
                path_really_within(self.host_work_dir(), ans[:-1])
                or path_really_within(
                    ans[:-1], os.path.join(self.host_work_dir(), "_miniwdl_inputs")
                )
            )
        ):
            # prevent output of an input mount point
            raise OutputError("unusable output directory: " + container_path)
        return ans

    def host_work_dir(self):
        return os.path.join(
            self.host_dir, f"work{self.try_counter if self.try_counter > 1 else ''}"
        )

    def host_stdout_txt(self):
        return os.path.join(
            self.host_dir, f"stdout{self.try_counter if self.try_counter > 1 else ''}.txt"
        )

    def host_stderr_txt(self):
        return os.path.join(
            self.host_dir, f"stderr{self.try_counter if self.try_counter > 1 else ''}.txt"
        )


_backends: Dict[str, Type[TaskContainer]] = dict()
_backends_lock: threading.Lock = threading.Lock()


def new(cfg: config.Loader, logger: logging.Logger, run_id: str, host_dir: str) -> TaskContainer:
    """
    Instantiate a TaskContainer from the configured backend, including any necessary global
    initialization.
    """
    global _backends
    with _backends_lock:
        if not _backends:
            for plugin_name, plugin_cls in config.load_plugins(cfg, "container_backend"):
                _backends[plugin_name] = plugin_cls  # pyre-fixme
        backend_cls = _backends[cfg["scheduler"]["container_backend"]]
        if not getattr(backend_cls, "_global_init", False):
            backend_cls.global_init(cfg, logger)
            setattr(backend_cls, "_global_init", True)
        ans = backend_cls(cfg, run_id, host_dir)
        assert isinstance(ans, TaskContainer)
        return ans


class SwarmContainer(TaskContainer):
    """
    TaskContainer docker (swarm) runtime
    """

    _limits: Dict[str, int] = {}

    @classmethod
    def global_init(cls, cfg: config.Loader, logger: logging.Logger) -> None:
        client = docker.from_env(version="auto")
        worker_nodes = []
        try:
            logger.debug("dockerd :: " + json.dumps(client.version())[1:-1])

            # initialize swarm
            state = "(unknown)"
            while True:
                info = client.info()
                if "Swarm" in info and "LocalNodeState" in info["Swarm"]:
                    logger.debug(_("swarm info", **info["Swarm"]))
                    state = info["Swarm"]["LocalNodeState"]

                # https://github.com/moby/moby/blob/e7b5f7dbe98c559b20c0c8c20c0b31a6b197d717/api/types/swarm/swarm.go#L185
                if state == "active":
                    if info["Swarm"]["ControlAvailable"]:
                        worker_nodes = [
                            node
                            for node in client.nodes.list()
                            if node.attrs["Spec"]["Availability"] == "active"
                            and node.attrs["Status"]["State"] == "ready"
                        ]
                        if worker_nodes:
                            break
                    else:
                        logging.warning(
                            "this host is a docker swarm worker but not a manager; "
                            "WDL task scheduling requires manager access"
                        )
                elif state == "inactive" and cfg["docker_swarm"].get_bool("auto_init"):
                    logger.warning(
                        "docker swarm is inactive on this host; "
                        "performing `docker swarm init --advertise-addr 127.0.0.1 --listen-addr 127.0.0.1`"
                    )
                    try:
                        client.swarm.init(advertise_addr="127.0.0.1", listen_addr="127.0.0.1")
                    except Exception as exn:
                        # smooth over race condition with multiple processes trying to init swarm
                        if "already part of a swarm" not in str(exn):
                            raise exn

                logger.notice(  # pyre-fixme
                    _(
                        "waiting for local docker swarm manager & worker(s)",
                        manager=state,
                        workers=len(worker_nodes),
                    )
                )
                time.sleep(2)

            miniwdl_services = [
                d
                for d in [s.attrs for s in client.services.list()]
                if "Spec" in d and "Labels" in d["Spec"] and "miniwdl_run_id" in d["Spec"]["Labels"]
            ]
            if miniwdl_services and cfg["docker_swarm"].get_bool("auto_init"):
                logger.warning(
                    "docker swarm lists existing miniwdl-related services. "
                    "This is normal if other miniwdl processes are running concurrently; "
                    "otherwise, stale state could interfere with this run. To reset it, `docker swarm leave --force`"
                )
        finally:
            client.close()

        # Detect swarm's CPU & memory resources. Even on a localhost swarm, these may be less than
        # multiprocessing.cpu_count() and psutil.virtual_memory().total; in particular on macOS,
        # where Docker containers run in a virtual machine with limited resources.
        resources_max_mem = {}
        total_NanoCPUs = 0
        total_MemoryBytes = 0

        for node in worker_nodes:
            logger.debug(
                _(
                    "swarm worker",
                    ID=node.attrs["ID"],
                    Spec=node.attrs["Spec"],
                    Hostname=node.attrs["Description"]["Hostname"],
                    Resources=node.attrs["Description"]["Resources"],
                    Status=node.attrs["Status"],
                )
            )
            resources = node.attrs["Description"]["Resources"]
            total_NanoCPUs += resources["NanoCPUs"]
            total_MemoryBytes += resources["MemoryBytes"]
            if (
                not resources_max_mem
                or resources["MemoryBytes"] > resources_max_mem["MemoryBytes"]
                or (
                    resources["MemoryBytes"] == resources_max_mem["MemoryBytes"]
                    and resources["NanoCPUs"] > resources_max_mem["NanoCPUs"]
                )
            ):
                resources_max_mem = resources

        max_cpu = int(resources_max_mem["NanoCPUs"] / 1_000_000_000)
        max_mem = resources_max_mem["MemoryBytes"]
        logger.notice(  # pyre-ignore
            _(
                "docker swarm resources",
                workers=len(worker_nodes),
                max_cpus=max_cpu,
                max_mem_bytes=max_mem,
                total_cpus=int(total_NanoCPUs / 1_000_000_000),
                total_mem_bytes=total_MemoryBytes,
            )
        )
        cls._limits = {"cpu": max_cpu, "mem_bytes": max_mem}

    @classmethod
    def detect_resource_limits(cls, cfg: config.Loader, logger: logging.Logger) -> Dict[str, int]:
        assert cls._limits, f"{cls.__name__}.global_init"
        return cls._limits

    create_service_kwargs: Optional[Dict[str, Any]] = None
    # override kwargs to docker service create() (may be set by plugins)

    _bind_input_files: bool = True
    _observed_states: Optional[Set[str]] = None

    def copy_input_files(self, logger: logging.Logger) -> None:
        assert self._bind_input_files
        super().copy_input_files(logger)
        # now that files have been copied into the working dir, it won't be necessary to bind-mount
        # them individually
        self._bind_input_files = False

    def _run(self, logger: logging.Logger, terminating: Callable[[], bool], command: str) -> int:
        self._observed_states = set()
        with open(os.path.join(self.host_dir, "command"), "w") as outfile:
            outfile.write(command)

        # prepare docker configuration
<<<<<<< HEAD
        resources, user, groups = self.misc_config(logger)
        mounts = self.prepare_mounts(logger)

        # connect to dockerd
        client = docker.from_env(version="auto", timeout=900)

        svc = None
        exit_code = None
        try:
            # figure desired image, building inlineDockerfile if necessary
            if "inlineDockerfile" in self.runtime_values:
                image_tag = self.build_inline_dockerfile(
                    logger.getChild("inlineDockerfile"), client
                )
            else:
                image_tag = self.runtime_values.get("docker", "ubuntu:18.04")
                if ":" not in image_tag:
                    # seems we need to do this explicitly under some configurations -- issue #232
                    image_tag += ":latest"
            logger.info(_("docker image", tag=image_tag))

            # run container as a transient docker swarm service, letting docker handle the resource
            # scheduling (waiting until requested # of CPUs are available).
=======
        client = docker.from_env(version="auto", timeout=900)
        image_tag = self.resolve_tag(
            logger, client, self.runtime_values.get("docker", "ubuntu:20.04")
        )
        mounts = self.prepare_mounts(logger)
        resources, user, groups = self.misc_config(logger, client)

        # run container as a transient docker swarm service, letting docker handle the resource
        # scheduling (e.g. waiting until requested # of CPUs are available).
        svc = None
        exit_code = None
        try:
>>>>>>> 3f9331c8
            kwargs = {
                # unique name with some human readability; docker limits to 63 chars (issue #327)
                "name": self.unique_service_name(self.run_id),
                "command": [
                    "/bin/bash",
                    "-c",
                    "id; ls -Rl ..; bash ../command >> ../stdout.txt 2>> ../stderr.txt",
                ],
                # restart_policy 'none' so that swarm runs the container just once
                "restart_policy": docker.types.RestartPolicy("none"),
                "workdir": os.path.join(self.container_dir, "work"),
                "mounts": mounts,
                "resources": resources,
                "user": user,
                "groups": groups,
                "labels": {"miniwdl_run_id": self.run_id},
                "container_labels": {"miniwdl_run_id": self.run_id},
            }
            kwargs.update(self.create_service_kwargs or {})
            logger.debug(_("docker create service kwargs", **kwargs))
            svc = client.services.create(image_tag, **kwargs)
            logger.debug(_("docker service", name=svc.name, id=svc.short_id))

            # stream stderr into log
            with contextlib.ExitStack() as cleanup:
                poll_stderr = cleanup.enter_context(
                    PygtailLogger(
                        logger,
                        self.host_stderr_txt(),
                        callback=self.stderr_callback,
                    )
                )

                # poll for container exit
                running_states = {"preparing", "running"}
                was_running = False
                while exit_code is None:
                    time.sleep(random.uniform(1.0, 2.0))  # spread out work over the GIL
                    if terminating():
                        quiet = not self._observed_states.difference(
                            # reduce log noise if the terminated task only sat in docker's queue
                            {"(UNKNOWN)", "new", "allocated", "pending"}
                        )
                        if not quiet:
                            self.poll_service(logger, svc, verbose=True)
                        raise Terminated(quiet=quiet)
                    exit_code = self.poll_service(logger, svc)
                    if not was_running and self._observed_states.intersection(running_states):
                        # indicate actual container start in status bar
                        # 'preparing' is when docker is pulling and extracting the image, which can
                        # be a lengthy and somewhat intensive operation, so we count it as running.
                        cleanup.enter_context(
                            _statusbar.task_running(
                                self.runtime_values.get("cpu", 0),
                                self.runtime_values.get("memory_reservation", 0),
                            )
                        )
                        was_running = True
                    if "running" in self._observed_states:
                        poll_stderr()

                logger.debug(
                    _(
                        "docker service logs",
                        stdout=list(msg.decode().rstrip() for msg in svc.logs(stdout=True)),
                        stderr=list(msg.decode().rstrip() for msg in svc.logs(stderr=True)),
                    )
                )

            # retrieve and check container exit status
            assert isinstance(exit_code, int)
            return exit_code
        finally:
            if svc:
                try:
                    svc.remove()
                except:
                    logger.exception("failed to remove docker service")
                self.chown(logger, client, exit_code == 0)
            try:
                client.close()
            except:
                logger.exception("failed to close docker-py client")

    def resolve_tag(
        self, logger: logging.Logger, client: docker.DockerClient, image_tag: str
    ) -> str:
        if ":" not in image_tag:
            # seems we need to do this explicitly under some configurations -- issue #232
            image_tag += ":latest"
        # fetch image info
        try:
            image_attrs = client.images.get(image_tag).attrs
        except docker.errors.ImageNotFound:
            try:
                client.images.pull(image_tag)
                image_attrs = client.images.get(image_tag).attrs
            except docker.errors.ImageNotFound:
                raise Error.RuntimeError("docker image not found: " + image_tag) from None
        image_log = {"tag": image_tag, "id": image_attrs["Id"]}
        # resolve mutable tag to immutable RepoDigest if possible, to ensure identical image will
        # be used across a multi-node swarm
        image_digest = bool(image_attrs.get("RepoDigests"))
        if image_digest and image_tag not in image_attrs["RepoDigests"]:
            image_digest = image_attrs["RepoDigests"][0]
            image_tag = image_digest
        image_log["RepoDigest"] = image_digest
        logger.notice(_("docker image", **image_log))  # pyre-fixme
        return image_tag

    def prepare_mounts(self, logger: logging.Logger) -> List[docker.types.Mount]:
        def touch_mount_point(host_path: str) -> None:
            # touching each mount point ensures they'll be owned by invoking user:group
            assert host_path.startswith(self.host_dir + "/")
            if host_path.endswith("/"):
                os.makedirs(host_path, exist_ok=True)
            else:
                os.makedirs(os.path.dirname(host_path), exist_ok=True)
                with open(host_path, "x") as _:
                    pass
            # providing g+rw on files (and g+rwx on directories) ensures the command will have
            # permission to them regardless of which uid it runs as in the container (since we add
            # the container to the invoking user's primary group)
            chmod_R_plus(host_path.rstrip("/"), file_bits=0o660, dir_bits=0o770)

        def escape(s):
            # docker processes {{ interpolations }}
            return s.replace("{{", '{{"{{"}}')

        mounts = []
        # mount input files/directories and command
        if self._bind_input_files:
            perm_warn = True
            for host_path, container_path in self.input_path_map.items():
                st = os.stat(host_path.rstrip("/"))
                if perm_warn and not (
                    (st.st_mode & stat.S_IROTH)
                    or (st.st_gid == os.getegid() and (st.st_mode & stat.S_IRGRP))
                ):
                    # file is neither world-readable, nor group-readable for the invoking user's primary group
                    logger.warning(
                        _(
                            "one or more input file(s) could be inaccessible to docker images that don't run as root; "
                            "it may be necessary to `chmod g+r` them, or set --copy-input-files",
                            example_file=host_path,
                        )
                    )
                    perm_warn = False
                assert (not container_path.endswith("/")) or stat.S_ISDIR(st.st_mode)
                host_mount_point = os.path.join(
                    self.host_dir, os.path.relpath(container_path.rstrip("/"), self.container_dir)
                )
                if not os.path.exists(host_mount_point):
                    touch_mount_point(
                        host_mount_point + ("/" if container_path.endswith("/") else "")
                    )
                mounts.append(
                    docker.types.Mount(
                        escape(container_path.rstrip("/")),
                        escape(host_path.rstrip("/")),
                        type="bind",
                        read_only=True,
                    )
                )
        mounts.append(
            docker.types.Mount(
                escape(os.path.join(self.container_dir, "command")),
                escape(os.path.join(self.host_dir, "command")),
                type="bind",
                read_only=True,
            )
        )
        # mount stdout, stderr, and working directory read/write
        touch_mount_point(self.host_stdout_txt())
        mounts.append(
            docker.types.Mount(
                escape(os.path.join(self.container_dir, "stdout.txt")),
                escape(self.host_stdout_txt()),
                type="bind",
            )
        )
        touch_mount_point(self.host_stderr_txt())
        mounts.append(
            docker.types.Mount(
                escape(os.path.join(self.container_dir, "stderr.txt")),
                escape(self.host_stderr_txt()),
                type="bind",
            )
        )
        mounts.append(
            docker.types.Mount(
                escape(os.path.join(self.container_dir, "work")),
                escape(self.host_work_dir()),
                type="bind",
            )
        )
        for p in [self.host_work_dir(), os.path.join(self.host_dir, "command")]:
            chmod_R_plus(p, file_bits=0o660, dir_bits=0o770)
        return mounts

    def misc_config(
        self, logger: logging.Logger
    ) -> Tuple[Optional[Dict[str, str]], Optional[str], List[str]]:
        resources = {}
        cpu = self.runtime_values.get("cpu", 0)
        if cpu > 0:
            # the cpu unit expected by swarm is "NanoCPUs"
            resources["cpu_limit"] = cpu * 1_000_000_000
            resources["cpu_reservation"] = cpu * 1_000_000_000
        memory_reservation = self.runtime_values.get("memory_reservation", 0)
        if memory_reservation > 0:
            resources["mem_reservation"] = memory_reservation
        memory_limit = self.runtime_values.get("memory_limit", 0)
        if memory_limit > 0:
            resources["mem_limit"] = memory_limit
        if resources:
            logger.debug(_("docker resources", **resources))
            resources = docker.types.Resources(**resources)
        else:
            resources = None
        user = None
        if self.cfg["task_runtime"].get_bool("as_user"):
            user = f"{os.geteuid()}:{os.getegid()}"
            logger.info(_("docker user", uid_gid=user))
            if os.geteuid() == 0:
                logger.warning(
                    "container command will run explicitly as root, since you are root and set --as-me"
                )
        # add invoking user's group to ensure that command can access the mounted working
        # directory even if the docker image assumes some arbitrary uid
        groups = [str(os.getegid())]
        if groups == ["0"]:
            logger.warning(
                "container command will run as a root/wheel group member, since this is your primary group (gid=0)"
            )
        return resources, user, groups

    def poll_service(
        self, logger: logging.Logger, svc: docker.models.services.Service, verbose: bool = False
    ) -> Optional[int]:
        status = {"State": "(UNKNOWN)"}

        svc.reload()
        assert svc.attrs["Spec"]["Labels"]["miniwdl_run_id"] == self.run_id
        tasks = svc.tasks()
        if tasks:
            assert len(tasks) == 1, "docker service should have at most 1 task"
            status = tasks[0]["Status"]
            status["DesiredState"] = tasks[0].get("DesiredState", None)
            if logger.isEnabledFor(logging.DEBUG):
                logger.debug(_("docker task status", **status))
        else:
            assert (
                len(self._observed_states or []) <= 1
            ), "docker task shouldn't disappear from service"

        # references on docker task states:
        # https://docs.docker.com/engine/swarm/how-swarm-mode-works/swarm-task-states/
        # https://github.com/docker/swarmkit/blob/master/design/task_model.md
        # https://github.com/moby/moby/blob/8fbf2598f58fb212230e6ddbcfbde628b0458250/api/types/swarm/task.go#L12

        # log each new state
        state = status["State"]
        assert isinstance(state, str) and isinstance(self._observed_states, set)
        if state not in self._observed_states:
            loginfo = {"service": svc.short_id}
            if tasks:
                loginfo["task"] = tasks[0]["ID"][:10]
                if "NodeID" in tasks[0]:
                    loginfo["node"] = tasks[0]["NodeID"][:10]
            if status["DesiredState"] != state:
                loginfo["desired"] = status["DesiredState"]
            logmsg = status.get("Err", status.get("Message", None))
            if logmsg and logmsg != state:
                loginfo["message"] = logmsg
            method = logger.info
            if state == "running":
                method = logger.notice  # pyre-fixme
            elif state in ["failed", "shutdown", "rejected", "orphaned", "remove"]:
                method = logger.error
            method(_(f"docker task {state}", **loginfo))
            self._observed_states.add(state)

        # determine whether docker task has exited
        exit_code = None
        if "ExitCode" in status.get("ContainerStatus", {}):
            exit_code = status["ContainerStatus"]["ExitCode"]  # pyre-fixme
            assert isinstance(exit_code, int)

        if state in ("complete", "failed"):
            msg = _("docker task exit", state=state, exit_code=exit_code)
            if state == "failed":
                logger.error(msg)
            else:
                logger.notice(msg)  # pyre-fixme
            assert isinstance(exit_code, int) and (exit_code == 0) == (state == "complete")
            return exit_code
        elif {state, status["DesiredState"]}.intersection(
            {"rejected", "shutdown", "orphaned", "remove"}
        ) or exit_code not in [None, 0]:
            # "rejected" state usually arises from nonexistent docker image.
            # if the worker assigned a task goes down, any of the following can manifest:
            #   - exit_code=-1 with state running (or other non-terminal)
            #   - state shutdown, orphaned, remove
            #   - desired_state shutdown
            # also see GitHub issue #374
            raise (Error.RuntimeError if state == "rejected" else Interrupted)(
                f"docker task {state}"
                + (
                    (", desired state " + status["DesiredState"])
                    if status["DesiredState"] not in (None, state)
                    else ""
                )
                + (f", exit code = {exit_code}" if exit_code not in [None, 0] else "")
                + (f": {status['Err']}" if "Err" in status else "")
            )

        return None

    def chown(self, logger: logging.Logger, client: docker.DockerClient, success: bool) -> None:
        """
        After task completion, chown all files in the working directory to the invoking user:group,
        instead of leaving them frequently owned by root or some other arbitrary user id (image-
        dependent). We do this in a funny way via Docker; see GitHub issue #271 for discussion of
        alternatives and their problems.
        """
        if not self.cfg["task_runtime"].get_bool("as_user") and (os.geteuid() or os.getegid()):
            paste = shlex.quote(
                os.path.join(
                    self.container_dir, f"work{self.try_counter if self.try_counter > 1 else ''}"
                )
            )
            script = f"""
            (find {paste} -type d -print0 && find {paste} -type f -print0) \
                | xargs -0 -P 10 chown -P {os.geteuid()}:{os.getegid()}
            """.strip()
            volumes = {self.host_dir: {"bind": self.container_dir, "mode": "rw"}}
            logger.debug(_("post-task chown", script=script, volumes=volumes))
            try:
                chowner = None
                try:
                    chowner = client.containers.run(
                        "alpine:3",
                        name=self.unique_service_name("chown-" + self.run_id),
                        command=["/bin/ash", "-eo", "pipefail", "-c", script],
                        volumes=volumes,
                        detach=True,
                    )
                    chowner_status = chowner.wait()
                    assert (
                        isinstance(chowner_status, dict)
                        and chowner_status.get("StatusCode", -1) == 0
                    ), f"post-task chown failed: {chowner_status}"
                finally:
                    if chowner:
                        chowner.remove()
            except:
                if success:
                    raise
                logger.exception("post-task chown also failed")

    def unique_service_name(self, run_id: str) -> str:
        # We need to give each service a name unique on the swarm; collisions cause the service
        # create request to fail. Considerations:
        # 1. [0-9A-Za-z-]{1,63} -- case is remembered, but comparison ignores it.
        # 2. It's useful for the names to be mostly human-readable via `docker service ls` to get a
        #    sense of what's happening on the swarm. Unfortunately, that tool truncates the display
        #    names pretty short, so prefer human-readability of the leftmost part of the name.
        # 3. PID+seqno isn't sufficient because the swarm could receive submissions from miniwdl
        #    running in different hosts/VMs/containers with potentially colliding PIDs.
        # see GitHub issues: 327, 368
        junk = hashlib.sha256()
        junk.update(uuid.uuid1().bytes)
        junk.update(uuid.uuid4().bytes)
        junk = junk.digest()[:15]
        junk = base64.b32encode(junk).decode().lower()
        assert len(junk) == 24
        return f"wdl-{run_id[:34]}-{junk}"  # 4 + 34 + 1 + 24 = 63

    _build_inline_dockerfile_lock: threading.Lock = threading.Lock()

    def build_inline_dockerfile(
        self,
        logger: logging.Logger,
        client: docker.DockerClient,
        tries: Optional[int] = None,
    ) -> str:
        # formulate image tag using digest of dockerfile text
        dockerfile_utf8 = self.runtime_values["inlineDockerfile"].encode("utf8")
        dockerfile_digest = hashlib.sha256(dockerfile_utf8).digest()
        dockerfile_digest = base64.b32encode(dockerfile_digest[:15]).decode().lower()
        tag_part1 = "miniwdl_auto_"
        tag_part3 = ":" + dockerfile_digest
        tag_part2 = self.run_id.lower()
        if "-" in tag_part2:
            tag_part2 = tag_part2.split("-")[1]
        maxtag2 = 64 - len(tag_part1) - len(tag_part3)
        assert maxtag2 > 0
        tag = tag_part1 + tag_part2 + tag_part3

        # prepare to tee docker build log to logger.verbose and a file
        build_logfile = os.path.join(self.host_dir, "inlineDockerfile.log.txt")

        def write_log(stream: Iterable[Dict[str, str]]):
            # tee the log messages to logger.verbose and build_logfile
            with open(build_logfile, "w") as outfile:
                for d in stream:
                    if "stream" in d:
                        msg = d["stream"].rstrip()
                        if msg:
                            logger.verbose(msg)
                            print(msg, file=outfile)

        # run docker build
        try:
            with SwarmContainer._build_inline_dockerfile_lock:  # one build at a time
                logger.info(_("starting docker build", tag=tag))
                logger.debug(_("Dockerfile", txt=self.runtime_values["inlineDockerfile"]))
                image, build_log = client.images.build(fileobj=BytesIO(dockerfile_utf8), tag=tag)
        except docker.errors.BuildError as exn:
            # potentially retry, if task has runtime.maxRetries
            if isinstance(tries, int):
                tries -= 1
            else:
                tries = self.runtime_values.get("maxRetries", 0)
            if tries > 0:
                logger.error(
                    _("failed docker build will be retried", tries_remaining=tries, msg=exn.msg)
                )
                return self.build_inline_dockerfile(logger, client, tries=tries)
            else:
                write_log(exn.build_log)
                logger.error(_("docker build failed", msg=exn.msg, log=build_logfile))
                raise exn

        write_log(build_log)
        logger.notice(_("docker build", tag=image.tags[0], log=build_logfile))  # pyre-ignore
        return tag<|MERGE_RESOLUTION|>--- conflicted
+++ resolved
@@ -505,44 +505,21 @@
             outfile.write(command)
 
         # prepare docker configuration
-<<<<<<< HEAD
+        client = docker.from_env(version="auto", timeout=900)
+        if "inlineDockerfile" in self.runtime_values:
+            image_tag = self.build_inline_dockerfile(logger.getChild("inlineDockerfile"), client)
+        else:
+            image_tag = self.resolve_tag(
+                logger, client, self.runtime_values.get("docker", "ubuntu:20.04")
+            )
+        mounts = self.prepare_mounts(logger)
         resources, user, groups = self.misc_config(logger)
-        mounts = self.prepare_mounts(logger)
-
-        # connect to dockerd
-        client = docker.from_env(version="auto", timeout=900)
-
-        svc = None
-        exit_code = None
-        try:
-            # figure desired image, building inlineDockerfile if necessary
-            if "inlineDockerfile" in self.runtime_values:
-                image_tag = self.build_inline_dockerfile(
-                    logger.getChild("inlineDockerfile"), client
-                )
-            else:
-                image_tag = self.runtime_values.get("docker", "ubuntu:18.04")
-                if ":" not in image_tag:
-                    # seems we need to do this explicitly under some configurations -- issue #232
-                    image_tag += ":latest"
-            logger.info(_("docker image", tag=image_tag))
-
-            # run container as a transient docker swarm service, letting docker handle the resource
-            # scheduling (waiting until requested # of CPUs are available).
-=======
-        client = docker.from_env(version="auto", timeout=900)
-        image_tag = self.resolve_tag(
-            logger, client, self.runtime_values.get("docker", "ubuntu:20.04")
-        )
-        mounts = self.prepare_mounts(logger)
-        resources, user, groups = self.misc_config(logger, client)
 
         # run container as a transient docker swarm service, letting docker handle the resource
         # scheduling (e.g. waiting until requested # of CPUs are available).
         svc = None
         exit_code = None
         try:
->>>>>>> 3f9331c8
             kwargs = {
                 # unique name with some human readability; docker limits to 63 chars (issue #327)
                 "name": self.unique_service_name(self.run_id),
@@ -943,6 +920,8 @@
         assert maxtag2 > 0
         tag = tag_part1 + tag_part2 + tag_part3
 
+        # TODO: short-circuit if image with this digest tag already exists
+
         # prepare to tee docker build log to logger.verbose and a file
         build_logfile = os.path.join(self.host_dir, "inlineDockerfile.log.txt")
 
@@ -979,5 +958,7 @@
                 raise exn
 
         write_log(build_log)
-        logger.notice(_("docker build", tag=image.tags[0], log=build_logfile))  # pyre-ignore
+        logger.notice(  # pyre-ignore
+            _("docker build", tag=image.tags[0], id=image.id, log=build_logfile)
+        )
         return tag